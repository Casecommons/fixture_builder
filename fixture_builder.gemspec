# -*- encoding: utf-8 -*-
$:.push File.expand_path('../lib', __FILE__)
require 'fixture_builder/version'

Gem::Specification.new do |s|
  s.name = %q{fixture_builder}
  s.version     = FixtureBuilder::VERSION
  s.platform    = Gem::Platform::RUBY
  s.required_rubygems_version = Gem::Requirement.new('>= 0') if s.respond_to? :required_rubygems_version=
  s.authors = ['Ryan Dy', 'David Stevenson']
  s.date = %q{2011-04-29}
  s.description = %q{FixtureBuilder allows testers to use their existing factories, like FactoryGirl, to generate high performance fixtures that can be shared across all your tests}
  s.email = %q{mail@ryandy.com}
  s.extra_rdoc_files = [
    'README.markdown'
  ]

  s.files         = `git ls-files`.split("\n")
  s.test_files    = `git ls-files -- {test,spec,features}/*`.split("\n")
  s.require_paths = ['lib']

  s.homepage = %q{http://github.com/rdy/fixture_builder}
  s.rubyforge_project = %q{fixture_builder}
  s.summary = %q{Build YAML fixtures using object factories}

<<<<<<< HEAD
  s.add_dependency(%q{activerecord})
  s.add_development_dependency(%q{active_support}, ">= 3.0")
=======
  s.add_dependency(%q{activesupport}, '>= 2')
>>>>>>> ff7ce5bd
  s.add_development_dependency(%q{rake}, '0.8.7')
  s.add_development_dependency(%q{test-unit})
  s.add_development_dependency(%q{sqlite3})
end<|MERGE_RESOLUTION|>--- conflicted
+++ resolved
@@ -23,12 +23,8 @@
   s.rubyforge_project = %q{fixture_builder}
   s.summary = %q{Build YAML fixtures using object factories}
 
-<<<<<<< HEAD
-  s.add_dependency(%q{activerecord})
-  s.add_development_dependency(%q{active_support}, ">= 3.0")
-=======
+  s.add_dependency(%q{activerecord}, '>= 2')
   s.add_dependency(%q{activesupport}, '>= 2')
->>>>>>> ff7ce5bd
   s.add_development_dependency(%q{rake}, '0.8.7')
   s.add_development_dependency(%q{test-unit})
   s.add_development_dependency(%q{sqlite3})
